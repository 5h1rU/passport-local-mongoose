--- conflicted
+++ resolved
@@ -65,7 +65,7 @@
 
   schema.add(schemaFields);
 
-  schema.pre('save', function (next) {
+  schema.pre('save', function(next) {
     if (options.usernameLowerCase && this[options.usernameField]) {
       this[options.usernameField] = this[options.usernameField].toLowerCase();
     }
@@ -103,105 +103,33 @@
       });
     });
   };
-  
-  function changePassword(user, oldPassword, newPassword, cb) {
+
+  schema.methods.changePassword = function(oldPassword, newPassword, cb) {
     if (!oldPassword || !newPassword) {
       return cb(new errors.MissingPasswordError(options.errorMessages.MissingPasswordError));
     }
-    
-    if (!user.get(options.saltField)) {
-      return cb(new errors.NoSaltValueStoredError(options.errorMessages.NoSaltValueStoredError));
-    }
-    
-    pbkdf2(oldPassword, user.get(options.saltField), function(err, hashRaw) {
-      if (err) {
-        return cb(err);
-      }
-
-      var hash = new Buffer(hashRaw, 'binary').toString(options.encoding);
-
-      if (scmp(hash, user.get(options.hashField))) {
-        if (oldPassword === newPassword) {
-            return cb(null, user);
-        }
-        user.setPassword(newPassword, cb);
-      } else {
+
+    var self = this;
+
+    this.authenticate(oldPassword, function(err, authenticated) {
+      if (err) { return cb(err); }
+
+      if (!authenticated) {
         return cb(new errors.IncorrectPasswordError(options.errorMessages.IncorrectPasswordError));
       }
+
+      self.setPassword(newPassword, function(setPasswordErr, user) {
+        if (setPasswordErr) { return cb(setPasswordErr); }
+
+        self.save(function(saveErr) {
+          if (saveErr) { return cb(saveErr); }
+
+          cb(null, user);
+        });
+      });
     });
-  }
-  
-  schema.methods.changePassword = function(oldPassword, newPassword, cb) {
-    var self = this;
-    
-    if (!self.get(options.saltField)) {
-      self.constructor.findByUsername(self.get(options.usernameField), true, function(err, user) {
-        if (err) return cb(err);
-        if (user) {
-          return changePassword(user, oldPassword, newPassword, cb);
-        } else {
-          return cb(new errors.IncorrectUsernameError(options.errorMessages.IncorrectUsernameError));
-        }
-      });
-    } else {
-      return changePassword(self, oldPassword, newPassword, cb);
-    }
-  };
-
-<<<<<<< HEAD
-=======
-  function authenticate(user, password, cb) {
-    if (options.limitAttempts) {
-      var attemptsInterval = Math.pow(options.interval, Math.log(user.get(options.attemptsField) + 1));
-      var calculatedInterval = (attemptsInterval < options.maxInterval) ? attemptsInterval : options.maxInterval;
-
-      if (Date.now() - user.get(options.lastLoginField) < calculatedInterval) {
-        user.set(options.lastLoginField, Date.now());
-        user.save();
-        return cb(null, false, new errors.AttemptTooSoonError(options.errorMessages.AttemptTooSoonError));
-      }
-
-      if (user.get(options.attemptsField) >= options.maxAttempts) {
-        return cb(null, false, new errors.TooManyAttemptsError(options.errorMessages.TooManyAttemptsError));
-      }
-    }
-
-    if (!user.get(options.saltField)) {
-      return cb(null, false, new errors.NoSaltValueStoredError(options.errorMessages.NoSaltValueStoredError));
-    }
-
-    pbkdf2(password, user.get(options.saltField), options, function(err, hashBuffer) {
-      if (err) {
-        return cb(err);
-      }
-
-      if (scmp(hashBuffer, new Buffer(user.get(options.hashField), options.encoding))) {
-        if (options.limitAttempts) {
-          user.set(options.lastLoginField, Date.now());
-          user.set(options.attemptsField, 0);
-          user.save();
-        }
-        return cb(null, user);
-      } else {
-        if (options.limitAttempts) {
-          user.set(options.lastLoginField, Date.now());
-          user.set(options.attemptsField, user.get(options.attemptsField) + 1);
-          user.save(function(saveErr) {
-            if (saveErr) { return cb(saveErr); }
-            if (user.get(options.attemptsField) >= options.maxAttempts) {
-              return cb(null, false, new errors.TooManyAttemptsError(options.errorMessages.TooManyAttemptsError));
-            } else {
-              return cb(null, false, new errors.IncorrectPasswordError(options.errorMessages.IncorrectPasswordError));
-            }
-          });
-        } else {
-          return cb(null, false, new errors.IncorrectPasswordError(options.errorMessages.IncorrectPasswordError));
-        }
-      }
-    });
-  }
-
->>>>>>> a88d36e8
+  };
+
   schema.methods.authenticate = function(password, cb) {
     var self = this;
 
@@ -277,14 +205,10 @@
       }
 
       user.setPassword(password, function(setPasswordErr, user) {
-        if (setPasswordErr) {
-          return cb(setPasswordErr);
-        }
+        if (setPasswordErr) { return cb(setPasswordErr); }
 
         user.save(function(saveErr) {
-          if (saveErr) {
-            return cb(saveErr);
-          }
+          if (saveErr) { return cb(saveErr); }
 
           cb(null, user);
         });
