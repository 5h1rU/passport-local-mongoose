var mongoose = require('mongoose');
var Schema = mongoose.Schema;
var assert = require('assert');
var passportLocalMongoose = require('../lib/passport-local-mongoose');
var mongotest = require('./mongotest');

describe('issues', function () {
    beforeEach(mongotest.prepareDb('mongodb://boot2docker/passportlocalmongooseissues'));
    afterEach(mongotest.disconnect());

    it('should support nested fields - Issue #9', function(done) {
        this.timeout(5000); // Five seconds - mongo db access needed

        var UserSchema = new Schema({
        sensitiveData1: String,
        sensitiveDate2: Number,
        account: {
            name: String,
            age: Number
        }
        });

        UserSchema.plugin(passportLocalMongoose, { usernameField: 'account.email' });
        var User = mongoose.model('ShouldSupportNestedFields_Issue_9', UserSchema);

        User.register({ account : { email : 'nestedemail' }}, 'password', function (err, user) {
            assert.ifError(err);
            assert.ok(user);

            User.findByUsername('nestedemail', function (err, user) {
                assert.ifError(err);
                assert.ok(user);
                done();
            });
        });
    });

    it('should support not throw exception in case hash or salt are not stored - Issue #27', function(done) {
        this.timeout(5000); // Five seconds - mongo db access needed

        var UserSchema = new Schema({
            name: String,
            age: Number
        });

        UserSchema.plugin(passportLocalMongoose);
        var User = mongoose.model('ShouldNotThrowIfPasswordOrSaltAreNotStored_Issue_27', UserSchema);

            User.create({ username: 'hugo', name : 'Hugo Wiener', age : 143 }, function(err, user) {
                assert.ifError(err);
                assert.ok(user);

                User.authenticate()('hugo', 'none', function(err, auth, reason) {
                    assert.ifError(err);
                    assert.equal(false, auth);
                    assert.ok(reason);

                    assert.equal('Authentication not possible. No salt value stored in mongodb collection!', reason.message);

                    done();
                });
            });
    });

    it('should support not throw exception in case hash and salt are not selected - Issue #27', function(done) {
        this.timeout(5000); // Five seconds - mongo db access needed

        var UserSchema = new Schema({
            name: String,
            age: Number
        });

        UserSchema.plugin(passportLocalMongoose, { selectFields : 'name' });
        var User = mongoose.model('ShouldNotThrowIfPasswordAndSaltAreNotSelected_Issue_27', UserSchema);

            User.register(new User({ username : 'hugo' }), 'password', function(err, user) {
                assert.ifError(err);
                assert.ok(user);

                var authenticate = User.authenticate();

                authenticate('hugo', 'password', function(err, auth, reason) {
                    assert.ifError(err);

                    assert.equal(false, auth);
                    assert.ok(reason);

                    assert.equal('Authentication not possible. No salt value stored in mongodb collection!', reason.message);

                    done();
                });
            });
    });

    it('should populate fields in findByUsername if option is given - Issue #20', function(done) {
        this.timeout(5000); // Five seconds - mongo db access needed

        var LoginSchema = new Schema({ date : Date, success : Boolean });
        var UserSchema = new Schema({ logins : [{ type: Schema.Types.ObjectId, ref: 'Login' }]});

        UserSchema.plugin(passportLocalMongoose, { populateFields : 'logins'});
        var User = mongoose.model('ShouldPopulateFields_Issue_20', UserSchema);
        var Login = mongoose.model('Login', LoginSchema);

                var loginDate = new Date();
                var loginSuccess = true;

                Login.create({ date : loginDate, success : loginSuccess}, function(err, login) {
                    assert.ifError(err);
                    assert.ok(login);

                    var logins = [];
                    logins.push(login._id);

                    User.register(new User({username: 'hugo', logins : logins}), 'password', function(err, user) {
                        assert.ifError(err);
                        assert.ok(user);

                        User.findByUsername('hugo', function(err, loadedUser) {
                            assert.ifError(err);
                            assert.ok(loadedUser);
                            assert.equal(loadedUser.logins.length, 1);

                            assert.equal(loadedUser.logins[0].date.getTime(), loginDate.getTime());
                            assert.equal(loadedUser.logins[0].success, loginSuccess);

                            done();
                        });
                    });
                });
    });

    /* Since password is not directly stored with mongo/mongoose, password cannot be easily validated */
    it('should support password validation - Issue #57', function(done) {
        this.timeout(5000); // Five seconds - mongo db access needed

        var UserSchema = new Schema({});

        var nastyPasswordValidator = function(password, cb) {
            cb("My nasty error");
        };

        UserSchema.plugin(passportLocalMongoose, {
            passwordValidator: nastyPasswordValidator
        });
        var User = mongoose.model('ShouldSupportPasswordValidation_Issue_57', UserSchema);

        User.register({username: "nicolascage"}, 'password', function (err, user) {
            assert.equal(err, "My nasty error");
            done();
        });
    });
<<<<<<< HEAD

    it('should not expose hash and salt fields - Issue #72', function(done) {
        this.timeout(5000); // Five seconds - mongo db access needed

        var UserSchema = new Schema({});

        UserSchema.plugin(passportLocalMongoose, { });
        var User = mongoose.model('ShouldNotExposeHashAndSaltFields_Issue_72', UserSchema);

        User.register({username: "nicolascage"}, 'password', function (err, user) {
            assert.ifError(err);
            assert.ok(user);
            User.findOne({username: "nicolascage"}, function(err, user) {
                assert.ifError(err);
                assert.ok(user);
                assert.equal(user.username, "nicolascage");
                assert.strictEqual(user.hash, undefined);
                assert.strictEqual(user.salt, undefined);
                done();
            });
        });
    });

	describe('authentication should work with salt/hash field marked as select: false - Issue #96', function() {
		this.timeout(5000); // Five seconds - mongo db access needed
		var UserSchema = new Schema({});
		UserSchema.plugin(passportLocalMongoose, { });
		var userName = 'user_' + Math.random();
		var User = mongoose.model('ShouldAuthenticateWithSaltAndHashNotExposed_Issue_96', UserSchema);
		beforeEach(function(done) {
			User.register({username: userName}, 'password', function (err, user) {
				assert.ifError(err);
				assert.ok(user);
				done();
			});
		});

		it('instance.authenticate( password, callback )', function(done) {
			User.findOne({username: userName}, function(err, user) {
				assert.ifError(err);
				assert.ok(user);
				assert.equal(user.username, userName);
				user.authenticate('password', function(err, auth, reason) {
					assert.ifError(err);

					assert.ok(auth);
					done();
				});
			});
		});

		it('Model.autheticate(username, password, callback)', function(done) {
			User.authenticate()( userName, 'password', function(err, auth, reason){
				assert.ifError(err);
				assert.ok(auth);

				done();
			});
		});
    });
=======
>>>>>>> 5ae540bd
});<|MERGE_RESOLUTION|>--- conflicted
+++ resolved
@@ -79,13 +79,9 @@
 
                 var authenticate = User.authenticate();
 
-                authenticate('hugo', 'password', function(err, auth, reason) {
+                authenticate('hugo', 'password', function(err, result) {
                     assert.ifError(err);
-
-                    assert.equal(false, auth);
-                    assert.ok(reason);
-
-                    assert.equal('Authentication not possible. No salt value stored in mongodb collection!', reason.message);
+					assert.ok(result instanceof User);
 
                     done();
                 });
@@ -150,7 +146,6 @@
             done();
         });
     });
-<<<<<<< HEAD
 
     it('should not expose hash and salt fields - Issue #72', function(done) {
         this.timeout(5000); // Five seconds - mongo db access needed
@@ -211,6 +206,4 @@
 			});
 		});
     });
-=======
->>>>>>> 5ae540bd
 });